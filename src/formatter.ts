/**
 * !Important: The exported `formatter` function in this file should remain unbound to monarch as it
 * can be used standalone to format MDC content strings. The function is also utilized in
 * the `@nuxtlabs/vscode-mdc` VSCode extension https://github.com/nuxtlabs/vscode-mdc.
 *
 * Any changes to the function signature or behavior should be tested and verified in the extension.
 */

import * as exp from './expressions'
import {
  getIndent,
  getPropertyName,
  isArrayProperty,
  isEmptyProperty,
  isPropertyLine,
} from './formatter-utils'

/**
 * Formatter Options
 */
interface FormatterOptions {
  /** The number of spaces to use for indentation. Defaults to `2`. */
  tabSize?: number
  /** Whether the formatter is being used for on-type formatting. Defaults to `false`. */
  isFormatOnType?: boolean
}

/**
 * Tracks YAML block state including base indentation and
 * special handling for multiline string content
 */
interface YamlState {
  /* Base indentation level for YAML block */
  baseIndent: number | null
  /* Starting indent for multiline strings */
  multilineBaseIndent: number | null
  /* Minimum required indent for multiline content */
  multilineMinimumIndent: number | null
}

/**
 * Represents the state of a markdown list in the document.
 */
interface ListState {
  /* Parent component's indent level */
  componentLevel: number
  /* Original indent of first list item */
  baseIndent: number
  /* Track indent levels for hierarchy */
  nestingLevels: number[]
  /* Track which component owns this list */
  componentId: number
}

/**
 * Track the indentation hierarchy of parent properties.
 */
interface PropertyContext {
  /* Name of the property */
  name: string
  /* Indentation level of this property */
  indent: number
  /* Whether this is a parent property */
  isParent: boolean
  /* How deep we are in the nesting hierarchy (0 = root level) */
  parentDepth: number
}

/**
 * Add a structure to track array items at each level in the hierarchy.
 */
interface ArrayLevelInfo {
  /* Indentation level */
  level: number
  /* Original indent */
  indent: number
  /* Formatted indent for items at this level */
  itemIndent: number
}

<<<<<<< HEAD
=======
// Regular expressions for detecting different MDC elements
const INDENT_REGEX = /^\s*/
// Matches block component opening tags like "::name"
const COMPONENT_START_REGEX = /^\s*:{2,}[\w-]+/
// Matches block component closing tags like "::"
const COMPONENT_END_REGEX = /^\s*:{2,}\s*$/
// Matches YAML multiline indicators "|" or ">"
const MULTILINE_STRING_REGEX = /^[\w-]+:\s*[|>]/
// Matches markdown code block opening tags like "```" or "~~~"
const CODE_BLOCK_REGEX = /^\s*(?:`{3,}|~{3,})/
// Matches unordered list items like "- item" or "* item"
const UNORDERED_LIST_REGEX = /^\s*[-*]\s+/
// Matches ordered list items like "1. item"
const ORDERED_LIST_REGEX = /^\s*\d+\.\s+/
// Matches task list items like "- [ ] item" or "* [x] item"
const TASK_LIST_REGEX = /^\s*[-*]\s+\[.\]\s+/
// Matches parent properties (property ending with ":" without a value)
const PARENT_PROPERTY_REGEX = /^[\w-]+:\s*$/
// Matches YAML array items (lines starting with "- ")
const ARRAY_ITEM_REGEX = /^\s*-\s+/
// Matches inline arrays (property ending with [] or [ ] or similar with whitespace between brackets)
const INLINE_ARRAY_REGEX = /^[\w-]+:\s*\[\s*(?:\]\s*)?$/
// Matches the start of flow arrays (property ending with [ and some content)
const FLOW_ARRAY_START_REGEX = /^[\w-]+:\s*\[\s*\S+/
// Matches YAML comment lines (lines starting with #)
const YAML_COMMENT_REGEX = /^\s*#/

/**
 * Helper function to check if a line contains a property definition.
 *
 * @param {string} line - The trimmed line to check
 * @returns {boolean} - True if the line defines a property
 */
function isPropertyLine(line: string): boolean {
  // First, check if the line has a colon
  if (!line.includes(':')) {
    return false
  }

  // Handle quoted property names: "prop-name": value or 'prop-name': value
  if (/^"[^"]+"\s*:|^'[^']+'\s*:/.test(line)) {
    return true
  }

  // Handle standard property names: prop-name: value
  // We need to ensure the colon is part of the property definition, not in a value
  const match = line.match(/^([\w-]+)\s*:/)
  if (match) {
    // Check that the property name is valid (word chars and dashes)
    const propName = match[1]
    if (/^[\w-]+$/.test(propName)) {
      return true
    }
  }

  return false
}

/**
 * Helper function to check if a line is a property with no value.
 *
 * @param {string} line - The line to check
 * @returns {boolean} - True if the line defines a property with no value
 */
function isEmptyProperty(line: string): boolean {
  return PARENT_PROPERTY_REGEX.test(line)
}

/**
 * Helper function to extract a property name safely.
 * This handles quoted property names and avoids issues with values containing colons.
 *
 * @param {string} line - The line containing a property
 * @returns {string} - The property name, or empty string if not found
 */
function getPropertyName(line: string): string {
  // Try to match quoted properties first
  const quotedMatch = line.match(/^(?:"([^"]+)"|'([^']+)')\s*:/)
  if (quotedMatch) {
    return quotedMatch[1] || quotedMatch[2] || ''
  }

  // Then try standard properties
  const standardMatch = line.match(/^([\w-]+)\s*:/)
  if (standardMatch) {
    return standardMatch[1]
  }

  return ''
}

/**
 * Helper function to check if a line is an array property that might have array values.
 *
 * @param {string} line - The current line
 * @param {string[]} lines - All lines in the document
 * @param {number} i - Current line index
 * @returns {boolean} - True if this is a property that might have array values
 */
function isArrayProperty(line: string, lines: string[], i: number): boolean {
  // First check if this is a property without a value
  if (!isEmptyProperty(line)) {
    return false
  }

  // Then check if the next line is an array item
  if (i + 1 < lines.length && ARRAY_ITEM_REGEX.test(lines[i + 1].trim())) {
    return true
  }

  return false
}

/**
 * Helper function to check if a line is a YAML comment.
 *
 * @param {string} line - The line to check
 * @returns {boolean} - True if the line is a YAML comment
 */
function isYamlComment(line: string): boolean {
  return YAML_COMMENT_REGEX.test(line)
}

/**
 * Cache for commonly used indentation strings to avoid repeated string creation
 */
const indentCache: { [key: number]: string } = {}
function getIndent(spaces: number): string {
  if (!indentCache[spaces]) {
    indentCache[spaces] = ' '.repeat(spaces)
  }
  return indentCache[spaces]
}

>>>>>>> 729c3055
/**
 * MDC Formatter: Handles formatting and indentation of MDC files which contain:
 * - MDC block components
 * - MDC block component YAML frontmatter, including multiline strings
 * - Nested MDC block components
 *
 * @param {string} content - The raw MDC content to format
 * @param {FormatterOptions} options - The formatter options
 * @param {number} options.tabSize - The number of spaces to use for indentation. Defaults to `2`.
 * @param {boolean} options.isFormatOnType - Whether the formatter is being used for on-type formatting. Defaults to `false`.
 */
export const formatter = (content: string, { tabSize = 2, isFormatOnType = false }: FormatterOptions): string => {
  // Apply single formatter pass
  const singleFormatPass = (input: string): string => {
    // Split input into lines and pre-allocate output array
    const lines = input.split('\n')
    const formattedLines = Array.from({ length: lines.length })
    // Tracks nested component indentation levels
    const componentIndentStack: number[] = []

    // State tracking variables

    // Current indentation level
    let currentIndent = 0
    // Whether we're inside YAML frontmatter
    let insideYamlBlock = false
    // Whether we're inside a YAML multiline string
    let insideMultilineString = false
    // Whether we're inside a markdown code block
    let insideCodeBlock = false
    // Current position in output array
    let formattedIndex = 0

    // Add new state variable at top of function
    let codeBlockBaseIndent: number | null = null
    let codeBlockOriginalIndent: number | null = null

    const yamlState: YamlState = {
      baseIndent: null,
      multilineBaseIndent: null,
      multilineMinimumIndent: null,
    }

    let listState: ListState | null = null
    let currentComponentId = 0 // Unique ID for each component level

    // Add state variable to track the YAML front matter's intended indentation
    // This will be the indentation we want for YAML blocks regardless of what's in the input
    let yamlIntendedIndent: number | null = null

    // Stack of parent property contexts
    const propertyStack: PropertyContext[] = []

    // Keep track of nesting depth for proper indentation
    let currentPropertyDepth = 0

    // Keep track of the last property we processed
    let lastPropertyLine = -1
    let lastPropertyIndent = -1
    let lastPropertyWasParent = false

    // Add a variable to track property indentation level for multiline strings
    let multilinePropertyIndent = 0

    // Track whether we're inside an array
    let insideArray = false
    // Track array indentation levels
    let arrayBaseIndent = 0
    // Track array property indent level
    let arrayPropertyIndent = 0
    // Track if we're processing properties inside an array item
    let insideArrayItem = false
    // Track the indentation of the current array item start
    let currentArrayItemIndent = 0
    // Track the nesting depth of arrays
    let arrayNestingLevel = 0
    // Stack to keep track of parent array property indents
    const arrayPropertyIndentStack: number[] = []
    // Stack to track array item indentation at each nesting level
    const arrayItemIndentStack: number[] = []

    // Add a flag to track when we're specifically inside an array property that has array values
    let insideArrayPropWithArrayValues = false
    // Keep track of the indentation level of the array property that has array values
    let arrayPropWithArrayValuesIndent = 0

    // Stack to track array levels - each entry represents a "level" of array items
    const arrayLevels: ArrayLevelInfo[] = []

    // Process each line
    for (let i = 0; i < lines.length; i++) {
      const line = lines[i]
      // Leading whitespace count
      const indent = line.match(exp.INDENT_REGEX)?.[0].length || 0
      const trimmedContent = line.trim()
      // Current component's indent level
      const parentIndent = componentIndentStack[componentIndentStack.length - 1] || 0

      /**
       * Return empty lines without indentation if not formatting on-type.
       * We check that `isFormatOnType === false` since this would remove indentation
       * for the current line the user is editing.
       */
      if (trimmedContent === '' && !isFormatOnType) {
        formattedLines[formattedIndex++] = ''
        continue
      }

      // Handle code block markers (``` or ~~~)
      if (exp.CODE_BLOCK_REGEX.test(trimmedContent)) {
        insideCodeBlock = !insideCodeBlock
        if (insideCodeBlock) {
          codeBlockBaseIndent = parentIndent
          // Store first line's original indent as reference
          codeBlockOriginalIndent = indent
          formattedLines[formattedIndex++] = getIndent(parentIndent) + trimmedContent
        }
        else {
          formattedLines[formattedIndex++] = getIndent(codeBlockBaseIndent!) + trimmedContent
          codeBlockBaseIndent = null
          codeBlockOriginalIndent = null
        }
        continue
      }

      // Handle code block content
      if (insideCodeBlock && codeBlockBaseIndent !== null) {
        if (trimmedContent === '' && !isFormatOnType) {
          formattedLines[formattedIndex++] = ''
          continue
        }

        // Calculate relative indentation from original position
        const originalOffset = indent - (codeBlockOriginalIndent || 0)
        // Add this offset to the required base indentation
        const finalIndent = codeBlockBaseIndent + originalOffset
        formattedLines[formattedIndex++] = getIndent(finalIndent) + trimmedContent
        continue
      }

      // Handle YAML frontmatter markers
      if (trimmedContent === '---') {
        insideYamlBlock = !insideYamlBlock
        insideMultilineString = false
        yamlState.multilineBaseIndent = null
        yamlState.multilineMinimumIndent = null

        yamlState.baseIndent = insideYamlBlock ? indent : null

        // Reset property tracking when entering/exiting YAML blocks
        if (!insideYamlBlock) {
          propertyStack.length = 0
        }

        // But also track the intended indentation as the parent component's indent
        if (insideYamlBlock) {
          yamlIntendedIndent = parentIndent
        }
        else {
          yamlIntendedIndent = null
        }

        // Reset property tracking
        lastPropertyLine = -1
        lastPropertyIndent = -1
        lastPropertyWasParent = false

        formattedLines[formattedIndex++] = getIndent(parentIndent) + '---'
        continue
      }

      // Handle component opening tags (::component-name)
      if (exp.COMPONENT_START_REGEX.test(line)) {
        formattedLines[formattedIndex++] = getIndent(currentIndent) + trimmedContent
        // Save current indent level for nested components
        componentIndentStack.push(currentIndent)
        // Increase indent for component content
        currentIndent += tabSize
        currentComponentId++ // New component level
        listState = null // Reset list state for new component
        continue
      }

      // Handle component closing tags (::)
      if (exp.COMPONENT_END_REGEX.test(line)) {
        // Restore previous indent level
        currentIndent = componentIndentStack.pop() || 0
        formattedLines[formattedIndex++] = getIndent(currentIndent) + trimmedContent
        listState = null // Reset list state when leaving component
        continue
      }

      // Process YAML block content
      if (insideYamlBlock) {
        if (trimmedContent) {
          // Check if we're exiting a multiline string
          if (insideMultilineString && indent <= yamlState.multilineBaseIndent! && isPropertyLine(trimmedContent)) {
            insideMultilineString = false
            yamlState.multilineBaseIndent = null
            yamlState.multilineMinimumIndent = null
            // Continue processing this line as a normal property
          }

          // Handle array items first (higher priority than property lines)
          if (exp.ARRAY_ITEM_REGEX.test(trimmedContent)) {
            // Check if this array item is a direct child of an array-prop parent
            const isDirectChildOfArrayProp = insideArrayPropWithArrayValues
              && indent > arrayPropWithArrayValuesIndent

            // Check if this is a sibling array item (same level as previous items)
            let isSiblingArrayItem = false
            let siblingLevel: ArrayLevelInfo | undefined

            // Look through our tracked array levels to see if this matches an existing level
            for (let j = 0; j < arrayLevels.length; j++) {
              const level = arrayLevels[j]
              // If indents match exactly, we're at the same level
              if (indent === level.indent) {
                isSiblingArrayItem = true
                siblingLevel = level
                break
              }
            }

            // If this is the first array item, set up array state
            if (!insideArray) {
              insideArray = true
              arrayBaseIndent = indent
              // Array item indent is one level deeper than the property
              arrayPropertyIndent = yamlIntendedIndent! + (currentPropertyDepth * tabSize)
              arrayNestingLevel = 0
              arrayPropertyIndentStack.length = 0
              arrayItemIndentStack.length = 0

              // Initialize array level tracking
              arrayLevels.length = 0
              // Add the root level
              arrayLevels.push({
                level: 0,
                indent: indent,
                itemIndent: arrayPropertyIndent + tabSize,
              })
            }
            else {
              // Handle sibling array items differently from nested items
              if (isSiblingArrayItem && siblingLevel) {
                // Use the stored indentation for this level
                // This ensures siblings stay at the same level rather than nesting
                arrayPropertyIndent = siblingLevel.itemIndent - tabSize
                arrayNestingLevel = siblingLevel.level
              }
              else {
                // Check if this is a new nesting level by comparing to current indent
                if (arrayItemIndentStack.length > 0) {
                  const lastArrayItemIndent = arrayItemIndentStack[arrayItemIndentStack.length - 1]

                  // If indent is greater than last array item, it's a new nesting level
                  if (indent > lastArrayItemIndent) {
                    arrayNestingLevel++
                    arrayPropertyIndentStack.push(arrayPropertyIndent)
                    // The parent array item becomes the new property parent
                    arrayPropertyIndent = currentArrayItemIndent

                    // Track this new level
                    arrayLevels.push({
                      level: arrayNestingLevel,
                      indent: indent,
                      itemIndent: currentArrayItemIndent + tabSize,
                    })
                  }
                  // If indent is less than a previous level, we're going back up in nesting
                  else if (indent < lastArrayItemIndent) {
                    // First check if we have a tracked level that matches this indent exactly
                    let foundMatchingLevel = false
                    for (let j = 0; j < arrayLevels.length; j++) {
                      if (arrayLevels[j].indent === indent) {
                        // Found an exact match, use that level's information
                        arrayNestingLevel = arrayLevels[j].level
                        arrayPropertyIndent = arrayLevels[j].itemIndent - tabSize
                        foundMatchingLevel = true
                        break
                      }
                    }

                    // If we didn't find a matching level, revert through the stack
                    if (!foundMatchingLevel) {
                      while (arrayItemIndentStack.length > 0
                        && indent < arrayItemIndentStack[arrayItemIndentStack.length - 1]) {
                        arrayItemIndentStack.pop()
                        arrayNestingLevel--
                      }

                      // Restore the parent property indent from the stack
                      if (arrayPropertyIndentStack.length > 0) {
                        arrayPropertyIndent = arrayPropertyIndentStack.pop()!
                      }
                    }
                  }
                }
              }
            }

            // Calculate intended indentation based on property depth and array nesting
            let finalIndent

            // Special case for array items that are children of an array property
            if (isDirectChildOfArrayProp) {
              // Use the array prop's indent level plus one tab size - matches expected output
              finalIndent = arrayPropWithArrayValuesIndent + tabSize
            }
            else {
              // Normal case for array items
              finalIndent = arrayPropertyIndent + tabSize + (arrayNestingLevel * tabSize)
            }

            // Mark that we're inside an array item and track its indentation
            insideArrayItem = true
            currentArrayItemIndent = finalIndent

            // Store this array item's indent for future comparison
            if (!arrayItemIndentStack.includes(indent)) {
              arrayItemIndentStack.push(indent)
            }

            // Reset property state within array items
            lastPropertyLine = -1
            lastPropertyIndent = -1
            lastPropertyWasParent = false

            formattedLines[formattedIndex++] = getIndent(finalIndent) + trimmedContent
            continue
          }
          // If we have a property line inside an array item, handle it specially
          else if (insideArrayItem && isPropertyLine(trimmedContent) && !insideMultilineString) {
            // Check if this is a property on the same array item or a new property outside the array
            // If indent is less than or equal to any array base indent, we've exited all arrays
            if (indent <= arrayBaseIndent) {
              insideArray = false
              insideArrayItem = false
              arrayNestingLevel = 0
              arrayPropertyIndentStack.length = 0
              arrayItemIndentStack.length = 0
            }
            else {
              // Process as regular property
              // This is a property inside the current array item
              // Properties within array items should be indented one level deeper than the item marker
              const propertyIndent = currentArrayItemIndent + tabSize

              // If this property ends with a colon and the next line has an array item,
              // it's an array property we need to set up state for its array items
              const isArrayProp = isArrayProperty(trimmedContent, lines, i)

              // Specific detection for array properties that have array values
              const isArrayPropWithArrayValues = isArrayProp

              if (isArrayProp) {
                // This becomes a new array property parent
                // Track the old array property indent in case we need to restore it
                arrayPropertyIndentStack.push(arrayPropertyIndent)
                arrayPropertyIndent = propertyIndent

                // Reset nesting level for this new array context
                arrayNestingLevel = 0

                // Set flag for array properties with array values (the specific case we need to fix)
                if (isArrayPropWithArrayValues) {
                  insideArrayPropWithArrayValues = true
                  arrayPropWithArrayValuesIndent = propertyIndent
                }
              }

              formattedLines[formattedIndex++] = getIndent(propertyIndent) + trimmedContent
              continue
            }
          }
          // If not an array item or array item property, we must be outside of the array prop context
          else if (!exp.ARRAY_ITEM_REGEX.test(trimmedContent)
            && (!isPropertyLine(trimmedContent) || !insideArrayItem)) {
            insideArrayPropWithArrayValues = false
          }

          // Handle YAML comment lines specially
          if (!insideMultilineString && isYamlComment(trimmedContent)) {
            // First see if this is a child of a parent property
            const isChildOfParent = lastPropertyIndent !== -1
              && lastPropertyWasParent
              && indent > lastPropertyIndent

            // Calculate the appropriate indentation level
            let finalIndent

            if (isChildOfParent) {
              // If it's a child of a parent property, indent it at the appropriate level
              finalIndent = yamlIntendedIndent! + (currentPropertyDepth * tabSize)

              // If it's at a deeper level than the parent, add additional indentation
              if (indent > lastPropertyIndent) {
                finalIndent += tabSize
              }
            }
            else {
              // For top-level comments, use the base YAML indent
              finalIndent = yamlIntendedIndent!

              // If the comment appears to be indented from base level, preserve that indentation
              if (indent > (yamlState.baseIndent || 0)) {
                const relativeIndent = indent - (yamlState.baseIndent || 0)
                finalIndent += relativeIndent
              }
            }

            formattedLines[formattedIndex++] = getIndent(finalIndent) + trimmedContent
            continue
          }

          // Process property lines (including multiline string markers)
          if (!insideMultilineString && isPropertyLine(trimmedContent)) {
            const currentIndent = indent

            // Extract property name
            const propertyName = getPropertyName(trimmedContent)

            // Determine if this is a parent property or multiline string start
            const isParentProp = isEmptyProperty(trimmedContent)
            const isMultilineStart = exp.MULTILINE_STRING_REGEX.test(trimmedContent)

            // Check different forms of array properties
            const isInlineArray = exp.INLINE_ARRAY_REGEX.test(trimmedContent)
            const isFlowArrayStart = exp.FLOW_ARRAY_START_REGEX.test(trimmedContent)
            const isBlockArrayStart = isArrayProperty(trimmedContent, lines, i)

            // Check if it's a child of a parent property
            const sameIndentAsPrevious = currentIndent === lastPropertyIndent
            const isChildOfParent = sameIndentAsPrevious && lastPropertyWasParent && lastPropertyLine >= 0

            // Create an effective indent that treats children of parent props as if they were actually indented one level deeper
            const effectiveIndent = isChildOfParent ? currentIndent + 1 : currentIndent

            // Manage property stack, remove properties at same or deeper levels
            while (propertyStack.length > 0) {
              const lastProp = propertyStack[propertyStack.length - 1]
              if (lastProp.indent === effectiveIndent) {
                propertyStack.pop()
                break
              }
              else if (lastProp.indent > effectiveIndent) {
                propertyStack.pop()
              }
              else {
                break
              }
            }

            // Calculate property depth based on remaining stack
            currentPropertyDepth = propertyStack.length

            // Calculate indentation level
            const finalIndent = yamlIntendedIndent! + (currentPropertyDepth * tabSize)

            // Add this property to the stack if it's a parent property or array property
            // Block arrays and parent properties need special indent handling for their children
            if (isParentProp || isBlockArrayStart) {
              propertyStack.push({
                name: propertyName,
                indent: effectiveIndent,
                isParent: true,
                parentDepth: currentPropertyDepth,
              })
            }

            // Store property context for the next line
            lastPropertyLine = i
            lastPropertyIndent = currentIndent
            lastPropertyWasParent = isParentProp || isBlockArrayStart

            // If this is an array property, set up array state
            if (isBlockArrayStart) {
              // Prepare for block array items (dash notation) on subsequent lines
              arrayPropertyIndent = finalIndent
            }
            else if (isFlowArrayStart) {
              // Track that we're in a flow-style array that might continue to next lines
              arrayPropertyIndent = finalIndent
            }
            else if (isInlineArray) {
              // For inline arrays like "prop: []", no special handling needed besides proper indentation
              // The finalIndent already gives us the right position
            }

            // Now handle multiline string start if needed
            if (isMultilineStart) {
              insideMultilineString = true
              yamlState.multilineBaseIndent = indent
              multilinePropertyIndent = finalIndent
            }

            // Output the property line with correct indentation
            formattedLines[formattedIndex++] = getIndent(finalIndent) + trimmedContent
            continue
          }

          // Handle content within multiline strings
          if (insideMultilineString && yamlState.multilineBaseIndent !== null) {
            // Base indentation for content is one level deeper than the multiline property
            const baseContentIndent = multilinePropertyIndent + tabSize

            // Calculate relative indentation to preserve internal structure
            const relativeIndent = indent - yamlState.multilineBaseIndent
            const contentIndent = baseContentIndent + (relativeIndent > 0 ? relativeIndent - tabSize : 0)

            formattedLines[formattedIndex++] = getIndent(contentIndent) + line.slice(indent)
            continue
          }

          // Handle non-property content
          if (!insideMultilineString) {
            // Calculate the correct indent for non-property content
            const contentIndent = yamlIntendedIndent! + ((currentPropertyDepth + 1) * tabSize)
            formattedLines[formattedIndex++] = getIndent(contentIndent) + trimmedContent
            continue
          }

          // For other content, use intended indentation with relative offsets
          if (yamlState.baseIndent !== null) {
            const relativeIndent = indent - yamlState.baseIndent
            formattedLines[formattedIndex++] = getIndent(yamlIntendedIndent! + Math.max(0, relativeIndent)) + trimmedContent
            continue
          }
        }
        else {
          // Indent empty lines at the same level as the previous line
          if (isFormatOnType) {
            // If inside a multiline string, ensure minimum indentation
            if (insideMultilineString) {
              const finalIndent = Math.max((yamlState.multilineMinimumIndent || 0), indent)
              formattedLines[formattedIndex++] = getIndent(finalIndent) + ''
              continue
            }
            else {
              // Otherwise, use the current line's indentation
              formattedLines[formattedIndex++] = getIndent(indent) + ''
              continue
            }
          }
        }
      }

      // Handle markdown lists
      if (exp.UNORDERED_LIST_REGEX.test(trimmedContent) || exp.ORDERED_LIST_REGEX.test(trimmedContent) || exp.TASK_LIST_REGEX.test(trimmedContent)) {
        // Reset list state if we're in a different component context
        if (!listState || listState.componentId !== currentComponentId) {
          listState = {
            componentLevel: parentIndent,
            baseIndent: indent,
            nestingLevels: [indent],
            componentId: currentComponentId,
          }
        }
        else if (indent <= listState.baseIndent) {
          // Reset nesting levels for new root-level item in same component
          listState.baseIndent = indent
          listState.nestingLevels = [indent]
        }
        else if (!listState.nestingLevels.includes(indent)) {
          listState.nestingLevels.push(indent)
          listState.nestingLevels.sort((a, b) => a - b)
        }

        const nestLevel = listState.nestingLevels.indexOf(indent)
        const finalIndent = listState.componentLevel + (nestLevel * tabSize)

        formattedLines[formattedIndex++] = getIndent(finalIndent) + trimmedContent
        continue
      }
      else if (!trimmedContent && listState) {
        formattedLines[formattedIndex++] = ''
        continue
      }
      else {
        listState = null
      }

      formattedLines[formattedIndex++] = getIndent(parentIndent) + trimmedContent
    }

    formattedLines.length = formattedIndex

    // Files should end with a single newline character
    if (formattedLines[formattedLines.length - 1] !== '') {
      formattedLines.push('')
    }
    return formattedLines.join('\n')
  }

  // Keep applying formatting passes until output stabilizes
  let currentResult = content
  let previousResult = ''
  let passes = 0
  const MAX_PASSES = 10 // Safety limit to prevent infinite loops

  while (currentResult !== previousResult && passes < MAX_PASSES) {
    previousResult = currentResult
    currentResult = singleFormatPass(currentResult)
    passes++
  }

  return currentResult
}<|MERGE_RESOLUTION|>--- conflicted
+++ resolved
@@ -13,6 +13,7 @@
   isArrayProperty,
   isEmptyProperty,
   isPropertyLine,
+  isYamlComment,
 } from './formatter-utils'
 
 /**
@@ -78,143 +79,6 @@
   itemIndent: number
 }
 
-<<<<<<< HEAD
-=======
-// Regular expressions for detecting different MDC elements
-const INDENT_REGEX = /^\s*/
-// Matches block component opening tags like "::name"
-const COMPONENT_START_REGEX = /^\s*:{2,}[\w-]+/
-// Matches block component closing tags like "::"
-const COMPONENT_END_REGEX = /^\s*:{2,}\s*$/
-// Matches YAML multiline indicators "|" or ">"
-const MULTILINE_STRING_REGEX = /^[\w-]+:\s*[|>]/
-// Matches markdown code block opening tags like "```" or "~~~"
-const CODE_BLOCK_REGEX = /^\s*(?:`{3,}|~{3,})/
-// Matches unordered list items like "- item" or "* item"
-const UNORDERED_LIST_REGEX = /^\s*[-*]\s+/
-// Matches ordered list items like "1. item"
-const ORDERED_LIST_REGEX = /^\s*\d+\.\s+/
-// Matches task list items like "- [ ] item" or "* [x] item"
-const TASK_LIST_REGEX = /^\s*[-*]\s+\[.\]\s+/
-// Matches parent properties (property ending with ":" without a value)
-const PARENT_PROPERTY_REGEX = /^[\w-]+:\s*$/
-// Matches YAML array items (lines starting with "- ")
-const ARRAY_ITEM_REGEX = /^\s*-\s+/
-// Matches inline arrays (property ending with [] or [ ] or similar with whitespace between brackets)
-const INLINE_ARRAY_REGEX = /^[\w-]+:\s*\[\s*(?:\]\s*)?$/
-// Matches the start of flow arrays (property ending with [ and some content)
-const FLOW_ARRAY_START_REGEX = /^[\w-]+:\s*\[\s*\S+/
-// Matches YAML comment lines (lines starting with #)
-const YAML_COMMENT_REGEX = /^\s*#/
-
-/**
- * Helper function to check if a line contains a property definition.
- *
- * @param {string} line - The trimmed line to check
- * @returns {boolean} - True if the line defines a property
- */
-function isPropertyLine(line: string): boolean {
-  // First, check if the line has a colon
-  if (!line.includes(':')) {
-    return false
-  }
-
-  // Handle quoted property names: "prop-name": value or 'prop-name': value
-  if (/^"[^"]+"\s*:|^'[^']+'\s*:/.test(line)) {
-    return true
-  }
-
-  // Handle standard property names: prop-name: value
-  // We need to ensure the colon is part of the property definition, not in a value
-  const match = line.match(/^([\w-]+)\s*:/)
-  if (match) {
-    // Check that the property name is valid (word chars and dashes)
-    const propName = match[1]
-    if (/^[\w-]+$/.test(propName)) {
-      return true
-    }
-  }
-
-  return false
-}
-
-/**
- * Helper function to check if a line is a property with no value.
- *
- * @param {string} line - The line to check
- * @returns {boolean} - True if the line defines a property with no value
- */
-function isEmptyProperty(line: string): boolean {
-  return PARENT_PROPERTY_REGEX.test(line)
-}
-
-/**
- * Helper function to extract a property name safely.
- * This handles quoted property names and avoids issues with values containing colons.
- *
- * @param {string} line - The line containing a property
- * @returns {string} - The property name, or empty string if not found
- */
-function getPropertyName(line: string): string {
-  // Try to match quoted properties first
-  const quotedMatch = line.match(/^(?:"([^"]+)"|'([^']+)')\s*:/)
-  if (quotedMatch) {
-    return quotedMatch[1] || quotedMatch[2] || ''
-  }
-
-  // Then try standard properties
-  const standardMatch = line.match(/^([\w-]+)\s*:/)
-  if (standardMatch) {
-    return standardMatch[1]
-  }
-
-  return ''
-}
-
-/**
- * Helper function to check if a line is an array property that might have array values.
- *
- * @param {string} line - The current line
- * @param {string[]} lines - All lines in the document
- * @param {number} i - Current line index
- * @returns {boolean} - True if this is a property that might have array values
- */
-function isArrayProperty(line: string, lines: string[], i: number): boolean {
-  // First check if this is a property without a value
-  if (!isEmptyProperty(line)) {
-    return false
-  }
-
-  // Then check if the next line is an array item
-  if (i + 1 < lines.length && ARRAY_ITEM_REGEX.test(lines[i + 1].trim())) {
-    return true
-  }
-
-  return false
-}
-
-/**
- * Helper function to check if a line is a YAML comment.
- *
- * @param {string} line - The line to check
- * @returns {boolean} - True if the line is a YAML comment
- */
-function isYamlComment(line: string): boolean {
-  return YAML_COMMENT_REGEX.test(line)
-}
-
-/**
- * Cache for commonly used indentation strings to avoid repeated string creation
- */
-const indentCache: { [key: number]: string } = {}
-function getIndent(spaces: number): string {
-  if (!indentCache[spaces]) {
-    indentCache[spaces] = ' '.repeat(spaces)
-  }
-  return indentCache[spaces]
-}
-
->>>>>>> 729c3055
 /**
  * MDC Formatter: Handles formatting and indentation of MDC files which contain:
  * - MDC block components
